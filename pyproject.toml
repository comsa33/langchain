[tool.poetry]
name = "langchain"
version = "0.0.167"
description = "Building applications with LLMs through composability"
authors = []
license = "MIT"
readme = "README.md"
repository = "https://www.github.com/hwchase17/langchain"

[tool.poetry.scripts]
langchain-server = "langchain.server:main"

[tool.poetry.dependencies]
python = ">=3.8.1,<4.0"
pydantic = "^1"
SQLAlchemy = ">=1.4,<3"
requests = "^2"
PyYAML = ">=5.4.1"
numpy = "^1"
azure-core = {version = "^1.26.4", optional=true}
tqdm = {version = ">=4.48.0", optional = true}
openapi-schema-pydantic = "^1.2"
faiss-cpu = {version = "^1", optional = true}
wikipedia = {version = "^1", optional = true}
elasticsearch = {version = "^8", optional = true}
opensearch-py = {version = "^2.0.0", optional = true}
redis = {version = "^4", optional = true}
manifest-ml = {version = "^0.0.1", optional = true}
spacy = {version = "^3", optional = true}
nltk = {version = "^3", optional = true}
transformers = {version = "^4", optional = true}
beautifulsoup4 = {version = "^4", optional = true}
torch = {version = ">=1,<3", optional = true}
jinja2 = {version = "^3", optional = true}
tiktoken = {version = "^0.3.2", optional = true, python="^3.9"}
pinecone-client = {version = "^2", optional = true}
pinecone-text = {version = "^0.4.2", optional = true}
clickhouse-connect = {version="^0.5.14", optional=true}
weaviate-client = {version = "^3", optional = true}
google-api-python-client = {version = "2.70.0", optional = true}
wolframalpha = {version = "5.0.0", optional = true}
anthropic = {version = "^0.2.6", optional = true}
qdrant-client = {version = "^1.1.2", optional = true, python = ">=3.8.1,<3.12"}
dataclasses-json = "^0.5.7"
tensorflow-text = {version = "^2.11.0", optional = true, python = "^3.10, <3.12"}
tenacity = "^8.1.0"
cohere = {version = "^3", optional = true}
openai = {version = "^0", optional = true}
nlpcloud = {version = "^1", optional = true}
nomic = {version = "^1.0.43", optional = true}
huggingface_hub = {version = "^0", optional = true}
jina = {version = "^3.14", optional = true}
google-search-results = {version = "^2", optional = true}
sentence-transformers = {version = "^2", optional = true}
aiohttp = "^3.8.3"
arxiv = {version = "^1.4", optional = true}
pypdf = {version = "^3.4.0", optional = true}
networkx = {version="^2.6.3", optional = true}
aleph-alpha-client = {version="^2.15.0", optional = true}
deeplake = {version = "^3.3.0", optional = true}
pgvector = {version = "^0.1.6", optional = true}
psycopg2-binary = {version = "^2.9.5", optional = true}
#boto3 = {version = "^1.26.96", optional = true} # TODO: fix it, commented because the version failed with deeplake
pyowm = {version = "^3.3.0", optional = true}
async-timeout = {version = "^4.0.0", python = "<3.11"}
azure-identity = {version = "^1.12.0", optional=true}
gptcache = {version = ">=0.1.7", optional = true}
atlassian-python-api = {version = "^3.36.0", optional=true}
pytesseract = {version = "^0.3.10", optional=true}
html2text = {version="^2020.1.16", optional=true}
numexpr = "^2.8.4"
duckduckgo-search = {version="^2.8.6", optional=true}
azure-cosmos = {version="^4.4.0b1", optional=true}
lark = {version="^1.1.5", optional=true}
lancedb = {version = "^0.1", optional = true}
pexpect = {version = "^4.8.0", optional = true}
pyvespa = {version = "^0.33.0", optional = true}
O365 = {version = "^2.0.26", optional = true}
jq = {version = "^1.4.1", optional = true}
steamship = {version = "^2.16.9", optional = true}
pdfminer-six = {version = "^20221105", optional = true}
docarray = {version="^0.31.0", optional=true}
protobuf = {version="3.19", optional=true}
hnswlib = {version="^0.7.0", optional=true}


[tool.poetry.group.docs.dependencies]
autodoc_pydantic = "^1.8.0"
myst_parser = "^0.18.1"
nbsphinx = "^0.8.9"
sphinx = "^4.5.0"
sphinx-autobuild = "^2021.3.14"
sphinx_book_theme = "^0.3.3"
sphinx_rtd_theme = "^1.0.0"
sphinx-typlog-theme = "^0.8.0"
sphinx-panels = "^0.6.0"
toml = "^0.10.2"
myst-nb = "^0.17.1"
linkchecker = "^10.2.1"
sphinx-copybutton = "^0.5.1"

[tool.poetry.group.test.dependencies]
pytest = "^7.3.0"
pytest-cov = "^4.0.0"
pytest-dotenv = "^0.5.2"
duckdb-engine = "^0.7.0"
pytest-watcher = "^0.2.6"
freezegun = "^1.2.2"
responses = "^0.22.0"
pytest-asyncio = "^0.20.3"
lark = "^1.1.5"
pytest-mock  = "^3.10.0"

[tool.poetry.group.test_integration]
optional = true

[tool.poetry.group.test_integration.dependencies]
pytest-vcr = "^1.0.2"
wrapt = "^1.15.0"
openai = "^0.27.4"
elasticsearch = {extras = ["async"], version = "^8.6.2"}
redis = "^4.5.4"
pinecone-client = "^2.2.1"
pinecone-text = "^0.4.2"
clickhouse-connect = "^0.5.14"
pgvector = "^0.1.6"
transformers = "^4.27.4"
pandas = "^2.0.0"
deeplake = "^3.2.21"
weaviate-client = "^3.15.5"
torch = "^1.0.0"
chromadb = "^0.3.21"
tiktoken = "^0.3.3"
python-dotenv = "^1.0.0"
sentence-transformers = "^2"
gptcache = "^0.1.9"
promptlayer = "^0.1.80"
tair = "^1.3.3"
wikipedia = "^1"
pymongo = "^4.3.3"
<<<<<<< HEAD
lxml = "^4.9.2"
=======
arxiv = "^1.4"
>>>>>>> ed0d557e

[tool.poetry.group.lint.dependencies]
ruff = "^0.0.249"
types-toml = "^0.10.8.1"
types-redis = "^4.3.21.6"
black = "^23.1.0"

[tool.poetry.group.typing.dependencies]
mypy = "^0.991"
types-pyyaml = "^6.0.12.2"
types-requests = "^2.28.11.5"

[tool.poetry.group.dev]
optional = true

[tool.poetry.group.dev.dependencies]
jupyter = "^1.0.0"
playwright = "^1.28.0"
setuptools = "^67.6.1"

[tool.poetry.extras]
llms = ["anthropic", "cohere", "openai", "nlpcloud", "huggingface_hub", "manifest-ml", "torch", "transformers"]
qdrant = ["qdrant-client"]
openai = ["openai", "tiktoken"]
cohere = ["cohere"]
in_memory_store = ["docarray"]
hnswlib = ["docarray", "protobuf", "hnswlib"]
embeddings = ["sentence-transformers"]
azure = ["azure-identity", "azure-cosmos", "openai", "azure-core"]
all = ["anthropic", "cohere", "openai", "nlpcloud", "huggingface_hub", "jina", "manifest-ml", "elasticsearch", "opensearch-py", "google-search-results", "faiss-cpu", "sentence-transformers", "transformers", "spacy", "nltk", "wikipedia", "beautifulsoup4", "tiktoken", "torch", "jinja2", "pinecone-client", "pinecone-text", "weaviate-client", "redis", "google-api-python-client", "wolframalpha", "qdrant-client", "tensorflow-text", "pypdf", "networkx", "nomic", "aleph-alpha-client", "deeplake", "pgvector", "psycopg2-binary", "boto3", "pyowm", "pytesseract", "html2text", "atlassian-python-api", "gptcache", "duckduckgo-search", "arxiv", "azure-identity", "clickhouse-connect", "azure-cosmos", "lancedb", "lark", "pexpect", "pyvespa", "O365", "jq", "docarray", "protobuf", "hnswlib", "lxml"]
# An extra used to be able to add extended testing.
extended_testing = [
  "pypdf", "pdfminer.six", "tqdm"
]

[tool.ruff]
select = [
  "E",  # pycodestyle
  "F",  # pyflakes
  "I",  # isort
]
exclude = [
  "tests/integration_tests/examples/non-utf8-encoding.py",
]

[tool.mypy]
ignore_missing_imports = "True"
disallow_untyped_defs = "True"
exclude = ["notebooks"]

[tool.coverage.run]
omit = [
    "tests/*",
]

[build-system]
requires = ["poetry-core>=1.0.0"]
build-backend = "poetry.core.masonry.api"

[tool.pytest.ini_options]
# --strict-markers will raise errors on unknown marks.
# https://docs.pytest.org/en/7.1.x/how-to/mark.html#raising-errors-on-unknown-marks
#
# https://docs.pytest.org/en/7.1.x/reference/reference.html
# --strict-config       any warnings encountered while parsing the `pytest`
#                       section of the configuration file raise errors.
addopts = "--strict-markers --strict-config --durations=5"
# Registering custom markers.
# https://docs.pytest.org/en/7.1.x/example/markers.html#registering-markers
markers = [
  "requires: mark tests as requiring a specific library"
]<|MERGE_RESOLUTION|>--- conflicted
+++ resolved
@@ -138,11 +138,8 @@
 tair = "^1.3.3"
 wikipedia = "^1"
 pymongo = "^4.3.3"
-<<<<<<< HEAD
+arxiv = "^1.4"
 lxml = "^4.9.2"
-=======
-arxiv = "^1.4"
->>>>>>> ed0d557e
 
 [tool.poetry.group.lint.dependencies]
 ruff = "^0.0.249"
